--- conflicted
+++ resolved
@@ -211,28 +211,18 @@
         # number of overlapping occurrences
         o.max = len([n for n in occs if not(n.end<=o.start or n.start>=o.end)]) 
     for o in occs:
-<<<<<<< HEAD
-=======
         o.real_start = max(o.start, period.start)
->>>>>>> 6b3cb66a
         # number of "columns" is a minimum number of overlaps for each overlapping group
         o.max = min([n.max for n in occs if not(n.end<=o.start or n.start>=o.end)]) 
         w = int(width / (o.max))
         o.width = w - 2
         o.left = w * o.level
-<<<<<<< HEAD
-        o.top = int(height * (float((o.start - period.start).seconds) / (period.end - period.start).seconds))
-        o.height = int(height * (float((o.end - o.start).seconds) / (period.end - period.start).seconds))
-        o_data = period.classify_occurrence(o)
-        o.cls = o_data['class']
-=======
         o.top = int(height * (float((o.real_start - period.start).seconds) / (period.end - period.start).seconds))
         o.height = int(height * (float((o.end - o.real_start).seconds) / (period.end - period.start).seconds))
         o.height = min(o.height, height - o.top) # trim what extends beyond the area
         o_data = period.classify_occurrence(o)
         o.cls = o_data['class']
         print o.cls
->>>>>>> 6b3cb66a
     return occs
 
 
